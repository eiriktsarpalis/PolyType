﻿<Project Sdk="Microsoft.NET.Sdk">
  <PropertyGroup>
    <TargetFramework>net8.0</TargetFramework>
    <IsAotCompatible>true</IsAotCompatible>
<<<<<<< HEAD
    <GenerateDocumentationFile>true</GenerateDocumentationFile>
  </PropertyGroup>
=======
    <PackageId>typeshape-csharp</PackageId>
    <IsPackable>true</IsPackable>
    <PackageReadmeFile>README.md</PackageReadmeFile>
    <GenerateDocumentationFile>true</GenerateDocumentationFile>
  </PropertyGroup>

  <ItemGroup>
    <None Include="README.md" pack="true" PackagePath="." />
  </ItemGroup>

  <ItemGroup>
    <ProjectReference Include="..\TypeShape.SourceGenerator\TypeShape.SourceGenerator.csproj" OutputItemType="Analyzer" ReferenceOutputAssembly="false" />
  </ItemGroup>

  <ItemGroup>
    <None Include="..\TypeShape.SourceGenerator\bin\$(Configuration)\netstandard2.0\TypeShape.SourceGenerator.dll" Pack="true" PackagePath="analyzers/dotnet/cs" Visible="false" />
  </ItemGroup>
  
>>>>>>> c5faf9bd
  <ItemGroup>
    <PackageReference Include="StyleCop.Analyzers">
      <PrivateAssets>all</PrivateAssets>
      <IncludeAssets>runtime; build; native; contentfiles; analyzers; buildtransitive</IncludeAssets>
    </PackageReference>
<<<<<<< HEAD
    <PackageReference Update="NuGetizer">
      <PrivateAssets>all</PrivateAssets>
      <IncludeAssets>runtime; build; native; contentfiles; analyzers; buildtransitive</IncludeAssets>
    </PackageReference>
    <PackageReference Update="PolySharp">
      <PrivateAssets>all</PrivateAssets>
      <IncludeAssets>runtime; build; native; contentfiles; analyzers; buildtransitive</IncludeAssets>
    </PackageReference>
=======
>>>>>>> c5faf9bd
  </ItemGroup>
</Project><|MERGE_RESOLUTION|>--- conflicted
+++ resolved
@@ -2,10 +2,6 @@
   <PropertyGroup>
     <TargetFramework>net8.0</TargetFramework>
     <IsAotCompatible>true</IsAotCompatible>
-<<<<<<< HEAD
-    <GenerateDocumentationFile>true</GenerateDocumentationFile>
-  </PropertyGroup>
-=======
     <PackageId>typeshape-csharp</PackageId>
     <IsPackable>true</IsPackable>
     <PackageReadmeFile>README.md</PackageReadmeFile>
@@ -24,22 +20,10 @@
     <None Include="..\TypeShape.SourceGenerator\bin\$(Configuration)\netstandard2.0\TypeShape.SourceGenerator.dll" Pack="true" PackagePath="analyzers/dotnet/cs" Visible="false" />
   </ItemGroup>
   
->>>>>>> c5faf9bd
   <ItemGroup>
     <PackageReference Include="StyleCop.Analyzers">
       <PrivateAssets>all</PrivateAssets>
       <IncludeAssets>runtime; build; native; contentfiles; analyzers; buildtransitive</IncludeAssets>
     </PackageReference>
-<<<<<<< HEAD
-    <PackageReference Update="NuGetizer">
-      <PrivateAssets>all</PrivateAssets>
-      <IncludeAssets>runtime; build; native; contentfiles; analyzers; buildtransitive</IncludeAssets>
-    </PackageReference>
-    <PackageReference Update="PolySharp">
-      <PrivateAssets>all</PrivateAssets>
-      <IncludeAssets>runtime; build; native; contentfiles; analyzers; buildtransitive</IncludeAssets>
-    </PackageReference>
-=======
->>>>>>> c5faf9bd
   </ItemGroup>
 </Project>