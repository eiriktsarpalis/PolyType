--- conflicted
+++ resolved
@@ -174,15 +174,9 @@
         return ctorInfo switch
         {
             { Parameters: [] } => typeof(object),
-<<<<<<< HEAD
             { Parameters: [MethodParameterShapeInfo { IsRequired: false } param] } => param.Type,
             MethodConstructorShapeInfo { Parameters.Length: > 0 } => typeof((object?[] ctorArgs, object[]? memberInitializerArgs, BitArray parameterFlags, BitArray memberInitializerFlags)),
-            _ => typeof(object?[])
-=======
-            { Parameters: [MethodParameterShapeInfo param] } => param.Type,
-            MethodConstructorShapeInfo { MemberInitializers.Length: > 0 } => typeof((object?[] ctorArgs, object[]? memberInitializerArgs, BitArray memberInitializerFlags)),
             _ => typeof(object?[]),
->>>>>>> f88cc32f
         };
     }
 
