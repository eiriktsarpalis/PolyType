--- conflicted
+++ resolved
@@ -116,15 +116,8 @@
                 if (member.BaseMemberInfo is PropertyInfo { CanRead: true } or FieldInfo)
                 {
                     var key = (member.BaseMemberInfo.GetMemberType(), member.BaseMemberInfo.Name);
-<<<<<<< HEAD
-                    // For each member, check if it's read-only.
-                    // If we've already seen this member (by type and name), keep it marked as read-only
-                    // only if ALL occurrences are read-only (e.g., handling shadowing/overrides).
-                    bool isCurrentMemberReadOnly = member.BaseMemberInfo switch
-=======
                     readableMembers.TryGetValue(key, out bool isReadOnly);
                     readableMembers[key] = isReadOnly && member.BaseMemberInfo switch
->>>>>>> d06bbe4c
                     {
                         PropertyInfo prop => !prop.CanWrite,
                         var field => ((FieldInfo)field).IsInitOnly,
