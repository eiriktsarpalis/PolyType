--- conflicted
+++ resolved
@@ -323,16 +323,8 @@
                         methodInfo.GetParameters() is [ParameterInfo parameter] &&
                         parameter.ParameterType == typeof(TElement))
                     {
-<<<<<<< HEAD
-                        _defaultCtor = defaultCtor;
-                        _addMethod = methodInfo;
-                        (_constructionComparer, _defaultCtorWithComparer) = this.FindComparerConstructorOverload(defaultCtor);
-                        _constructionStrategy = CollectionConstructionStrategy.Mutable;
-                        return;
-=======
                         addMethod = methodInfo;
                         break;
->>>>>>> 58b28e71
                     }
                 }
 
@@ -355,7 +347,7 @@
                 {
                     _defaultCtor = defaultCtor;
                     _addMethod = addMethod;
-                    (_constructionComparer, _defaultCtorWithComparer) = FindComparerConstructorOverload(defaultCtor);
+                    (_constructionComparer, _defaultCtorWithComparer) = this.FindComparerConstructorOverload(defaultCtor);
                     _constructionStrategy = CollectionConstructionStrategy.Mutable;
                     return;
                 }
