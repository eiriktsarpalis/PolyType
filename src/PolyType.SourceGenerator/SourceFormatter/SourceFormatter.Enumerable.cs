﻿using PolyType.Roslyn;
using PolyType.SourceGenerator.Model;
using System.Collections.Immutable;

namespace PolyType.SourceGenerator;

internal sealed partial class SourceFormatter
{
    private void FormatEnumerableTypeShapeFactory(SourceWriter writer, string methodName, EnumerableShapeModel enumerableShapeModel)
    {
        writer.WriteLine($$"""
            private global::PolyType.Abstractions.ITypeShape<{{enumerableShapeModel.Type.FullyQualifiedName}}> {{methodName}}()
            {
                return new global::PolyType.SourceGenModel.SourceGenEnumerableTypeShape<{{enumerableShapeModel.Type.FullyQualifiedName}}, {{enumerableShapeModel.ElementType.FullyQualifiedName}}>
                {
                    ElementType = {{GetShapeModel(enumerableShapeModel.ElementType).SourceIdentifier}},
                    ConstructionStrategy = {{FormatCollectionConstructionStrategy(enumerableShapeModel.ConstructionStrategy)}},
                    MutableConstructorFunc = {{FormatMutableConstructorFunc(enumerableShapeModel)}},
                    EnumerableConstructorFunc = {{FormatEnumerableConstructorFunc(enumerableShapeModel)}},
                    SpanConstructorFunc = {{FormatSpanConstructorFunc(enumerableShapeModel)}},
<<<<<<< HEAD
                    SupportedComparers = {{FormatComparerOptions(enumerableShapeModel.ConstructionParameters.Span)}},
=======
                    SupportedComparer = {{FormatComparerOptions(enumerableShapeModel.ConstructionComparer)}},
>>>>>>> 2e59a9db
                    GetEnumerableFunc = {{FormatGetEnumerableFunc(enumerableShapeModel)}},
                    AddElementFunc = {{FormatAddElementFunc(enumerableShapeModel)}},
                    IsAsyncEnumerable = {{FormatBool(enumerableShapeModel.Kind is EnumerableKind.AsyncEnumerableOfT)}},
                    Rank = {{enumerableShapeModel.Rank}},
                    AssociatedTypeShapes = {{FormatAssociatedTypeShapes(enumerableShapeModel)}},
                    Provider = this,
               };
            }
            """, trimNullAssignmentLines: true);

        static string FormatGetEnumerableFunc(EnumerableShapeModel enumerableType)
        {
            string suppressSuffix = enumerableType.ElementTypeContainsNullableAnnotations ? "!" : "";
            return enumerableType.Kind switch
            {
                EnumerableKind.IEnumerableOfT or
                EnumerableKind.ArrayOfT => $"static obj => obj{suppressSuffix}",
                EnumerableKind.MemoryOfT => $"static obj => global::System.Runtime.InteropServices.MemoryMarshal.ToEnumerable((global::System.ReadOnlyMemory<{enumerableType.ElementType.FullyQualifiedName}>)obj{suppressSuffix})",
                EnumerableKind.ReadOnlyMemoryOfT => $"static obj => global::System.Runtime.InteropServices.MemoryMarshal.ToEnumerable(obj{suppressSuffix})",
                EnumerableKind.IEnumerable => $"static obj => global::System.Linq.Enumerable.Cast<object>(obj{suppressSuffix})",
                EnumerableKind.MultiDimensionalArrayOfT => $"static obj => global::System.Linq.Enumerable.Cast<{enumerableType.ElementType.FullyQualifiedName}>(obj{suppressSuffix})",
                EnumerableKind.AsyncEnumerableOfT => $"static obj => throw new global::System.InvalidOperationException(\"Sync enumeration of IAsyncEnumerable instances is not supported.\")",
                _ => throw new ArgumentException(enumerableType.Kind.ToString()),
            };
        }

        static string FormatMutableConstructorFunc(EnumerableShapeModel enumerableType)
        {
            if (enumerableType.ConstructionStrategy is not CollectionConstructionStrategy.Mutable)
            {
                return "null";
            }

            string typeName = enumerableType.ImplementationTypeFQN ?? enumerableType.Type.FullyQualifiedName;
            return FormatCollectionInitializer(enumerableType.ConstructionParameters.Span, enumerableType.HasConstructorWithoutComparer, enumerableType.ElementType, enumerableType.StaticFactoryMethod ?? $"new {typeName}({{0}})", null);
        }

        static string FormatAddElementFunc(EnumerableShapeModel enumerableType)
        {
            string suppressSuffix = enumerableType.ElementTypeContainsNullableAnnotations ? "!" : "";
            return enumerableType switch
            {
                { AddElementMethod: { } addMethod, ImplementationTypeFQN: null, AddMethodIsExplicitInterfaceImplementation: false } =>
                    $"static (ref {enumerableType.Type.FullyQualifiedName} obj, {enumerableType.ElementType.FullyQualifiedName} value) => obj.{addMethod}(value{suppressSuffix})",
                { AddElementMethod: { } addMethod, ImplementationTypeFQN: { } implTypeFQN } =>
                    $"static (ref {enumerableType.Type.FullyQualifiedName} obj, {enumerableType.ElementType.FullyQualifiedName} value) => (({implTypeFQN})obj).{addMethod}(value{suppressSuffix})",
                { AddElementMethod: { } addMethod, AddMethodIsExplicitInterfaceImplementation: true, Kind: EnumerableKind.IEnumerableOfT } =>
                    $"static (ref {enumerableType.Type.FullyQualifiedName} obj, {enumerableType.ElementType.FullyQualifiedName} value) => ((global::System.Collections.Generic.ICollection<{enumerableType.ElementType.FullyQualifiedName}>)obj{suppressSuffix}).{addMethod}(value{suppressSuffix})",
                { AddElementMethod: { } addMethod, AddMethodIsExplicitInterfaceImplementation: true, Kind: EnumerableKind.IEnumerable } =>
                    $"static (ref {enumerableType.Type.FullyQualifiedName} obj, {enumerableType.ElementType.FullyQualifiedName} value) => ((global::System.Collections.IList)obj{suppressSuffix}).{addMethod}(value{suppressSuffix})",
                _ => "null",
            };
        }

        static string FormatSpanConstructorFunc(EnumerableShapeModel enumerableType)
        {
            if (enumerableType.ConstructionStrategy is not CollectionConstructionStrategy.Span)
            {
                return "null";
            }

            string suppressSuffix = enumerableType.ElementTypeContainsNullableAnnotations ? "!" : "";
            string valuesType = $"global::System.ReadOnlySpan<{enumerableType.ElementType}>";
            string valuesExpr = enumerableType.CtorRequiresListConversion ? $"global::PolyType.SourceGenModel.CollectionHelpers.CreateList(values{suppressSuffix})" : $"values{suppressSuffix}";

            if (enumerableType.Kind is EnumerableKind.ArrayOfT or EnumerableKind.ReadOnlyMemoryOfT or EnumerableKind.MemoryOfT)
            {
                string optionsTypeName = FormatCollectionConstructionOptionsTypeName(enumerableType.ElementType);
                return $"static ({valuesType} values, in {FormatCollectionConstructionOptionsTypeName(enumerableType.ElementType)} options) => {valuesExpr}.ToArray()";
            }

            return FormatCollectionInitializer(enumerableType, valuesType, valuesExpr);
        }

        static string FormatEnumerableConstructorFunc(EnumerableShapeModel enumerableType)
        {
            if (enumerableType.ConstructionStrategy is not CollectionConstructionStrategy.Enumerable)
            {
                return "null";
            }

            string suppressSuffix = enumerableType.ElementTypeContainsNullableAnnotations ? "!" : "";
            string valuesExpr = $"values{suppressSuffix}";
            return FormatCollectionInitializer(enumerableType, $"global::System.Collections.Generic.IEnumerable<{enumerableType.ElementType}>", valuesExpr);
        }
    }

    private static string FormatCollectionInitializer(EnumerableShapeModel enumerableType, string valuesType, string valuesExpr)
    {
        string factory = enumerableType.StaticFactoryMethod is not null
          ? $"{enumerableType.StaticFactoryMethod}({{0}})"
          : $"new {enumerableType.Type.FullyQualifiedName}({{0}})";
        return FormatCollectionInitializer(enumerableType.ConstructionParameters.Span, enumerableType.HasConstructorWithoutComparer, enumerableType.ElementType, factory, (valuesType, valuesExpr));
    }

    private static string FormatCollectionConstructionStrategy(CollectionConstructionStrategy strategy)
    {
        string identifier = strategy switch
        {
            CollectionConstructionStrategy.None => "None",
            CollectionConstructionStrategy.Mutable => "Mutable",
            CollectionConstructionStrategy.Enumerable => "Enumerable",
            CollectionConstructionStrategy.Span => "Span",
            _ => throw new ArgumentException(strategy.ToString()),
        };

        return $"global::PolyType.Abstractions.CollectionConstructionStrategy." + identifier;
    }
}<|MERGE_RESOLUTION|>--- conflicted
+++ resolved
@@ -18,11 +18,7 @@
                     MutableConstructorFunc = {{FormatMutableConstructorFunc(enumerableShapeModel)}},
                     EnumerableConstructorFunc = {{FormatEnumerableConstructorFunc(enumerableShapeModel)}},
                     SpanConstructorFunc = {{FormatSpanConstructorFunc(enumerableShapeModel)}},
-<<<<<<< HEAD
-                    SupportedComparers = {{FormatComparerOptions(enumerableShapeModel.ConstructionParameters.Span)}},
-=======
-                    SupportedComparer = {{FormatComparerOptions(enumerableShapeModel.ConstructionComparer)}},
->>>>>>> 2e59a9db
+                    SupportedComparer = {{FormatComparerOptions(enumerableShapeModel.ConstructionParameters.Span)}},
                     GetEnumerableFunc = {{FormatGetEnumerableFunc(enumerableShapeModel)}},
                     AddElementFunc = {{FormatAddElementFunc(enumerableShapeModel)}},
                     IsAsyncEnumerable = {{FormatBool(enumerableShapeModel.Kind is EnumerableKind.AsyncEnumerableOfT)}},
