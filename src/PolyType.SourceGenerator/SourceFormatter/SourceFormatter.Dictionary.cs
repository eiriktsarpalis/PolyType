--- conflicted
+++ resolved
@@ -23,11 +23,7 @@
                     KeyType = {{GetShapeModel(dictionaryShapeModel.KeyType).SourceIdentifier}},
                     ValueType = {{GetShapeModel(dictionaryShapeModel.ValueType).SourceIdentifier}},
                     GetDictionaryFunc = {{FormatGetDictionaryFunc(dictionaryShapeModel)}},
-<<<<<<< HEAD
-                    SupportedComparers = {{FormatComparerOptions(dictionaryShapeModel.ConstructionParameters.Span)}},
-=======
-                    SupportedComparer = {{FormatComparerOptions(dictionaryShapeModel.ConstructionComparer)}},
->>>>>>> 2e59a9db
+                    SupportedComparer = {{FormatComparerOptions(dictionaryShapeModel.ConstructionParameters.Span)}},
                     ConstructionStrategy = {{FormatCollectionConstructionStrategy(dictionaryShapeModel.ConstructionStrategy)}},
                     MutableConstructorFunc = {{FormatDefaultConstructorFunc(dictionaryShapeModel)}},
                     AddKeyValuePairFunc = {{FormatAddKeyValuePairFunc(dictionaryShapeModel)}},
