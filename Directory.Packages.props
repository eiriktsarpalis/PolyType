--- conflicted
+++ resolved
@@ -17,14 +17,10 @@
     <!-- Build Infra & Packaging -->
     <PackageVersion Include="PolySharp" Version="1.15.0" />
     <PackageVersion Include="Nerdbank.GitVersioning" Version="3.6.146" />
-<<<<<<< HEAD
-    <PackageVersion Include="StyleCop.Analyzers" Version="1.1.118" />
-    <PackageVersion Include="Xunit.Combinatorial" Version="2.0.24" />
-=======
     <PackageVersion Include="StyleCop.Analyzers" Version="1.2.0-beta.556" />
->>>>>>> f88cc32f
     <!-- Testing dependencies -->
     <PackageVersion Include="xunit.assert" Version="2.3.0" />
+    <PackageVersion Include="Xunit.Combinatorial" Version="2.0.24" />
     <PackageVersion Include="xunit.v3" Version="2.0.0" />
     <PackageVersion Include="xunit.runner.visualstudio" Version="3.0.2" />
     <PackageVersion Include="Microsoft.Extensions.Configuration" Version="8.0.0" />
