--- conflicted
+++ resolved
@@ -40,12 +40,9 @@
     - name: Upload to Codecov
       uses: codecov/codecov-action@v5
       with:
-        token: ${{ secrets.CODECOV_TOKEN }}
-<<<<<<< HEAD
         files: artifacts/coverage.cobertura.xml
         verbose: true
-=======
->>>>>>> a97f7acd
+        token: ${{ secrets.CODECOV_TOKEN }}
 
   MacOS:
     runs-on: macos-latest
